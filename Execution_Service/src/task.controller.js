--- conflicted
+++ resolved
@@ -12,12 +12,6 @@
 async function executeTask() {
     console.log("Executing task.....");
     try {
-<<<<<<< HEAD
-        const result = await oracleService.getFee();
-        const cid = await dalService.publishJSONToIpfs({fee: result});
-        const data = Math.floor(result * 1e6) ;
-        await dalService.sendTask(cid, data, taskDefinitionId.KEEP_ALIVE);
-=======
         // executeTask called when submitting an order
         // Get order data and signature
         // call: await dalService.sendTask(signature, orderData, 0);
@@ -27,7 +21,6 @@
         // const cid = await dalService.publishJSONToIpfs({fee: result});
         // const data = Math.floor(result * 1e6) ;
         // await dalService.sendTask(cid, data, 0);
->>>>>>> 24a50d81
     } catch (error) {
         console.log(error)
     }
